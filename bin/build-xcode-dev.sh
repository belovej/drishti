#!/bin/bash

. ${DRISHTISDK}/bin/build-dev.sh

TOOLCHAIN=xcode

EXTRA_ARGS=""
if [ $# -ge 1 ]; then
    #EXTRA_ARGS="--reconfig "
    EXTRA_ARGS="--reconfig --clear"
    #EXTRA_ARGS="--clear"
fi

DRISHTI_BUILD_QT=ON
DRISHTI_BUILD_OGLES_GPGPU=ON
DRISHTI_BUILD_TESTS=ON
DRISHTI_COTIRE=ON

rename_tab drishti ${TOOLCHAIN}

COMMAND=(
    "--verbose --fwd "
    "HUNTER_CONFIGURATION_TYPES=Release "
    "${DRISHTI_BUILD_ARGS[*]} "
    "${DRISHTI_BUILD_HIDE[*]} "
<<<<<<< HEAD
    "CMAKE_XCODE_ATTRIBUTE_OSX_DEPLOYMENT_TARGET=10.10 "
    "CMAKE_OSX_DEPLOYMENT_TARGET=10.11 "
=======
    "CMAKE_OSX_SYSROOT=${CMAKE_OSX_SYSROOT} "
>>>>>>> 4bd33d05
    "DRISHTI_BUILD_QT=${DRISHTI_BUILD_QT} "
    "DRISHTI_BUILD_OGLES_GPGPU=${DRISHTI_BUILD_OGLES_GPGPU} "
    "DRISHTI_BUILD_TESTS=${DRISHTI_BUILD_TESTS} "
    "DRISHTI_COTIRE=${DRISHTI_COTIRE} "
    "--config Release "
    "--jobs 8 "
    "--open "
    "--install "
    "--test " 
    "${EXTRA_ARGS}" 
)


build.py --toolchain ${TOOLCHAIN} ${COMMAND[*]}

<|MERGE_RESOLUTION|>--- conflicted
+++ resolved
@@ -23,12 +23,6 @@
     "HUNTER_CONFIGURATION_TYPES=Release "
     "${DRISHTI_BUILD_ARGS[*]} "
     "${DRISHTI_BUILD_HIDE[*]} "
-<<<<<<< HEAD
-    "CMAKE_XCODE_ATTRIBUTE_OSX_DEPLOYMENT_TARGET=10.10 "
-    "CMAKE_OSX_DEPLOYMENT_TARGET=10.11 "
-=======
-    "CMAKE_OSX_SYSROOT=${CMAKE_OSX_SYSROOT} "
->>>>>>> 4bd33d05
     "DRISHTI_BUILD_QT=${DRISHTI_BUILD_QT} "
     "DRISHTI_BUILD_OGLES_GPGPU=${DRISHTI_BUILD_OGLES_GPGPU} "
     "DRISHTI_BUILD_TESTS=${DRISHTI_BUILD_TESTS} "
