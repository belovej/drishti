--- conflicted
+++ resolved
@@ -55,11 +55,7 @@
   - cmd: set MSYS_PATH=C:\msys64\usr\bin
 
 build_script:
-<<<<<<< HEAD
   - cmd: bin\build-appveyor.cmd %CONFIG% %TOOLCHAIN%
-=======
-  - cmd: python %POLLY_ROOT%\bin\polly.py --verbose --pack TGZ --config "%CONFIG%" --toolchain "%TOOLCHAIN%" --test --fwd HUNTER_USE_CACHE_SERVERS=ONLY HUNTER_DISABLE_BUILDS=YES DRISHTI_USE_TEXT_ARCHIVES=YES --install
->>>>>>> 5af7877a
 
 artifacts:
   - path: _builds\*\drishti-*.tar.gz
