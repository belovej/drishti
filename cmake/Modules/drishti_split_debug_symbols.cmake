--- conflicted
+++ resolved
@@ -11,21 +11,13 @@
       )
 
     # Install the unstripped library itself via build-id:
-<<<<<<< HEAD
+    if(EXISTS "${CMAKE_BINARY_DIR}/${lib_name}.dSYM")
     install(DIRECTORY
       "${CMAKE_BINARY_DIR}/${lib_name}.dSYM"
       DESTINATION ".dSYM/"
       )
+    endif()
 
-=======
-    if(EXISTS "${CMAKE_BINARY_DIR}/${lib_name}.dSYM")
-      install(DIRECTORY
-        "${CMAKE_BINARY_DIR}/${lib_name}.dSYM"
-        DESTINATION "${CMAKE_INSTALL_PREFIX}/.dSYM/"
-        )
-    endif()
-    
->>>>>>> 44c1935a
   else()
 
     # see: https://sourceware.org/gdb/onlinedocs/gdb/Separate-Debug-Files.html
@@ -49,21 +41,13 @@
         )
 
       # Install the unstripped library itself via build-id:
-<<<<<<< HEAD
+      if(EXISTS "${CMAKE_BINARY_DIR}/${debug_lib}")
       install(FILES
         "${CMAKE_BINARY_DIR}/${debug_lib}"
         DESTINATION ".build-id/${BUILDIDPREFIX}"
         RENAME "${BUILDIDSUFFIX}.debug"
         )
-=======
-      if(EXISTS "${CMAKE_BINARY_DIR}/${debug_lib}")
-        install(FILES
-          "${CMAKE_BINARY_DIR}/${debug_lib}"
-          DESTINATION "${CMAKE_INSTALL_PREFIX}/.build-id/${BUILDIDPREFIX}"
-          RENAME "${BUILDIDSUFFIX}.debug"
-          )
       endif()
->>>>>>> 44c1935a
     endif()
   endif()
 
