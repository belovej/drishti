--- conflicted
+++ resolved
@@ -124,15 +124,11 @@
 script:
     # '--ios-{multiarch,combined}' do nothing for non-iOS builds
     - >
-      travis_wait 30 build.py
+      travis_wait 30 polly.py
       --toolchain ${TOOLCHAIN}
       --config ${CONFIG}
       --verbose
-<<<<<<< HEAD
-      --pack TGZ
-=======
       --ios-multiarch --ios-combined
->>>>>>> 2f57ff9d
       --fwd
       DRISHTI_BUILD_REGRESSION_SIMD=NO
       DRISHTI_BUILD_REGRESSION_FIXED_POINT=NO
